/**
 * @file lv_conf.h
 *
 */


#ifndef LV_CONF_H
#define LV_CONF_H
/* clang-format off */

/*====================
   Graphical settings
 *====================*/

<<<<<<< HEAD
/* Horizontal and vertical resolution of the library.*/
#define LV_HOR_RES_MAX          (1280)
#define LV_VER_RES_MAX          (720)
=======
/* Maximal horizontal and vertical resolution to support by the library.*/
#define LV_HOR_RES_MAX          (480)
#define LV_VER_RES_MAX          (320)
>>>>>>> 68b09161

/* Color depth:
 * - 1:  1 byte per pixel
 * - 8:  RGB233
 * - 16: RGB565
 * - 32: ARGB8888
 */
#define LV_COLOR_DEPTH     16

/* Swap the 2 bytes of RGB565 color.
 * Useful if the display has a 8 bit interface (e.g. SPI)*/
#define LV_COLOR_16_SWAP   0

/* 1: Enable screen transparency.
 * Useful for OSD or other overlapping GUIs.
 * Requires `LV_COLOR_DEPTH = 32` colors and the screen's style should be modified: `style.body.opa = ...`*/
#define LV_COLOR_SCREEN_TRANSP    0

/*Images pixels with this color will not be drawn (with chroma keying)*/
#define LV_COLOR_TRANSP    LV_COLOR_LIME         /*LV_COLOR_LIME: pure green*/

/* Enable anti-aliasing (lines, and radiuses will be smoothed) */
#define LV_ANTIALIAS        1

/* Default display refresh period.
 * Can be changed in the display driver (`lv_disp_drv_t`).*/
#define LV_DISP_DEF_REFR_PERIOD      30      /*[ms]*/

/* Dot Per Inch: used to initialize default sizes.
 * E.g. a button with width = LV_DPI / 2 -> half inch wide
 * (Not so important, you can adjust it to modify default sizes and spaces)*/
#define LV_DPI              100     /*[px]*/

/*=========================
   Memory manager settings
 *=========================*/

/* LittelvGL's internal memory manager's settings.
 * The graphical objects and other related data are stored here. */

/* 1: use custom malloc/free, 0: use the built-in `lv_mem_alloc` and `lv_mem_free` */
#define LV_MEM_CUSTOM      0
#if LV_MEM_CUSTOM == 0
/* Size of the memory used by `lv_mem_alloc` in bytes (>= 2kB)*/
#  define LV_MEM_SIZE    (32U * 1024U)

/* Complier prefix for a big array declaration */
#  define LV_MEM_ATTR

/* Set an address for the memory pool instead of allocating it as an array.
 * Can be in external SRAM too. */
#  define LV_MEM_ADR          0

/* Automatically defrag. on free. Defrag. means joining the adjacent free cells. */
#  define LV_MEM_AUTO_DEFRAG  1
#else       /*LV_MEM_CUSTOM*/
#  define LV_MEM_CUSTOM_INCLUDE <stdlib.h>   /*Header for the dynamic memory function*/
#  define LV_MEM_CUSTOM_ALLOC   malloc       /*Wrapper to malloc*/
#  define LV_MEM_CUSTOM_FREE    free         /*Wrapper to free*/
#endif     /*LV_MEM_CUSTOM*/

/* Garbage Collector settings
 * Used if lvgl is binded to higher level language and the memory is managed by that language */
#define LV_ENABLE_GC 0
#if LV_ENABLE_GC != 0
#  define LV_GC_INCLUDE "gc.h"                           /*Include Garbage Collector related things*/
#  define LV_MEM_CUSTOM_REALLOC   your_realloc           /*Wrapper to realloc*/
#  define LV_MEM_CUSTOM_GET_SIZE  your_mem_get_size      /*Wrapper to lv_mem_get_size*/
#endif /* LV_ENABLE_GC */

/*=======================
   Input device settings
 *=======================*/

/* Input device default settings.
 * Can be changed in the Input device driver (`lv_indev_drv_t`)*/

/* Input device read period in milliseconds */
#define LV_INDEV_DEF_READ_PERIOD          30

/* Drag threshold in pixels */
#define LV_INDEV_DEF_DRAG_LIMIT           10

/* Drag throw slow-down in [%]. Greater value -> faster slow-down */
#define LV_INDEV_DEF_DRAG_THROW           20

/* Long press time in milliseconds.
 * Time to send `LV_EVENT_LONG_PRESSSED`) */
#define LV_INDEV_DEF_LONG_PRESS_TIME      400

/* Repeated trigger period in long press [ms]
 * Time between `LV_EVENT_LONG_PRESSED_REPEAT */
#define LV_INDEV_DEF_LONG_PRESS_REP_TIME  100

/*==================
 * Feature usage
 *==================*/

/*1: Enable the Animations */
#define LV_USE_ANIMATION        1
#if LV_USE_ANIMATION
typedef void * lv_anim_user_data_t;
#endif

/* 1: Enable shadow drawing*/
#define LV_USE_SHADOW           1

/* 1: Enable object groups (for keyboard/encoder navigation) */
#define LV_USE_GROUP            1
#if LV_USE_GROUP
typedef void * lv_group_user_data_t;
#endif  /*LV_USE_GROUP*/

/* 1: Enable GPU interface*/
#define LV_USE_GPU              1

/* 1: Enable file system (might be required for images */
#define LV_USE_FILESYSTEM       1

/* 1: Enable indexed (palette) images */
#define LV_IMG_CF_INDEXED   1

/* 1: Enable alpha indexed images */
#define LV_IMG_CF_ALPHA     1

/*Declare the type of the user data of image decoder (can be e.g. `void *`, `int`, `struct`)*/
typedef void * lv_img_decoder_user_data_t;

/*1: Add a `user_data` to drivers and objects*/
#define LV_USE_USER_DATA 1

/*=====================
 *  Compiler settings
 *====================*/
/* Define a custom attribute to `lv_tick_inc` function */
#define LV_ATTRIBUTE_TICK_INC

/* Define a custom attribute to `lv_task_handler` function */
#define LV_ATTRIBUTE_TASK_HANDLER

/* With size optimization (-Os) the compiler might not align data to
 * 4 or 8 byte boundary. This alignment will be explicitly applied where needed.
 * E.g. __attribute__((aligned(4))) */
#define LV_ATTRIBUTE_MEM_ALIGN

/* 1: Variable length array is supported*/
#define LV_COMPILER_VLA_SUPPORTED            1

/* 1: Initialization with non constant values are supported */
#define LV_COMPILER_NON_CONST_INIT_SUPPORTED 1

/*===================
 *  HAL settings
 *==================*/

/* 1: use a custom tick source.
 * It removes the need to manually update the tick with `lv_tick_inc`) */
#define LV_TICK_CUSTOM     0
#if LV_TICK_CUSTOM == 1
#define LV_TICK_CUSTOM_INCLUDE  "something.h"       /*Header for the sys time function*/
#define LV_TICK_CUSTOM_SYS_TIME_EXPR (millis())     /*Expression evaluating to current systime in ms*/
#endif   /*LV_TICK_CUSTOM*/

typedef void * lv_disp_drv_user_data_t;             /*Type of user data in the display driver*/
typedef void * lv_indev_drv_user_data_t;            /*Type of user data in the input device driver*/

/*================
 * Log settings
 *===============*/

/*1: Enable the log module*/
#define LV_USE_LOG      1
#if LV_USE_LOG
/* How important log should be added:
 * LV_LOG_LEVEL_TRACE       A lot of logs to give detailed information
 * LV_LOG_LEVEL_INFO        Log important events
 * LV_LOG_LEVEL_WARN        Log if something unwanted happened but didn't cause a problem
 * LV_LOG_LEVEL_ERROR       Only critical issue, when the system may fail
 */
#  define LV_LOG_LEVEL    LV_LOG_LEVEL_WARN

/* 1: Print the log with 'printf';
 * 0: user need to register a callback with `lv_log_register_print`*/
#  define LV_LOG_PRINTF   0
#endif  /*LV_USE_LOG*/

/*================
 *  THEME USAGE
 *================*/
#define LV_THEME_LIVE_UPDATE    0   /*1: Allow theme switching at run time. Uses 8..10 kB of RAM*/

#define LV_USE_THEME_TEMPL      1   /*Just for test*/
#define LV_USE_THEME_DEFAULT    1   /*Built mainly from the built-in styles. Consumes very few RAM*/
#define LV_USE_THEME_ALIEN      1   /*Dark futuristic theme*/
#define LV_USE_THEME_NIGHT      1   /*Dark elegant theme*/
#define LV_USE_THEME_MONO       1   /*Mono color theme for monochrome displays*/
#define LV_USE_THEME_MATERIAL   1   /*Flat theme with bold colors and light shadows*/
#define LV_USE_THEME_ZEN        1   /*Peaceful, mainly light theme */
#define LV_USE_THEME_NEMO       1   /*Water-like theme based on the movie "Finding Nemo"*/

/*==================
 *    FONT USAGE
 *===================*/

/* More info about fonts: https://docs.littlevgl.com/#Fonts
 * To enable a built-in font use 1,2,4 or 8 values
 * which will determine the bit-per-pixel. Higher value means smoother fonts */
#define LV_USE_FONT_DEJAVU_10              4
#define LV_USE_FONT_DEJAVU_10_LATIN_SUP    4
#define LV_USE_FONT_DEJAVU_10_CYRILLIC     4
#define LV_USE_FONT_SYMBOL_10              4

#define LV_USE_FONT_DEJAVU_20              4
#define LV_USE_FONT_DEJAVU_20_LATIN_SUP    4
#define LV_USE_FONT_DEJAVU_20_CYRILLIC     4
#define LV_USE_FONT_SYMBOL_20              4

#define LV_USE_FONT_DEJAVU_30              4
#define LV_USE_FONT_DEJAVU_30_LATIN_SUP    4
#define LV_USE_FONT_DEJAVU_30_CYRILLIC     4
#define LV_USE_FONT_SYMBOL_30              4

#define LV_USE_FONT_DEJAVU_40              4
#define LV_USE_FONT_DEJAVU_40_LATIN_SUP    4
#define LV_USE_FONT_DEJAVU_40_CYRILLIC     4
#define LV_USE_FONT_SYMBOL_40              4

#define LV_USE_FONT_MONOSPACE_8            1

/* Optionally declare your custom fonts here.
 * You can use these fonts as default font too
 * and they will be available globally. E.g.
 * #define LV_FONT_CUSTOM_DECLARE LV_FONT_DECLARE(my_font_1) \
 *                                LV_FONT_DECLARE(my_font_2) \
 */
#define LV_FONT_CUSTOM_DECLARE

#define LV_FONT_DEFAULT        &lv_font_dejavu_20     /*Always set a default font from the built-in fonts*/

/*=================
 *  Text settings
 *=================*/

/* Select a character encoding for strings.
 * Your IDE or editor should have the same character encoding
 * - LV_TXT_ENC_UTF8
 * - LV_TXT_ENC_ASCII
 * */
#define LV_TXT_ENC LV_TXT_ENC_UTF8

 /*Can break (wrap) texts on these chars*/
#define LV_TXT_BREAK_CHARS                  " ,.;:-_"

/* If a character is at least this long, will break wherever "prettiest" */
#define LV_TXT_LINE_BREAK_LONG_LEN          12

/* Minimum number of characters of a word to put on a line before a break */
#define LV_TXT_LINE_BREAK_LONG_PRE_MIN_LEN  3

/* Minimum number of characters of a word to put on a line after a break */
#define LV_TXT_LINE_BREAK_LONG_POST_MIN_LEN 1

/*===================
 *  LV_OBJ SETTINGS
 *==================*/

/*Declare the type of the user data of object (can be e.g. `void *`, `int`, `struct`)*/
typedef void * lv_obj_user_data_t;

/*1: enable `lv_obj_realaign()` based on `lv_obj_align()` parameters*/
#define LV_USE_OBJ_REALIGN          1

/* Enable to make the object clickable on a larger area.
 * LV_EXT_CLICK_AREA_OFF or 0: Disable this feature
 * LV_EXT_CLICK_AREA_TINY: The extra area can be adjusted horizontally and vertically (0..255 px)
 * LV_EXT_CLICK_AREA_FULL: The extra area can be adjusted in all 4 directions (-32k..+32k px)
 */
#define LV_USE_EXT_CLICK_AREA  LV_EXT_CLICK_AREA_OFF

/*==================
 *  LV OBJ X USAGE
 *================*/
/*
 * Documentation of the object types: https://docs.littlevgl.com/#Object-types
 */

/*Arc (dependencies: -)*/
#define LV_USE_ARC      1

/*Bar (dependencies: -)*/
#define LV_USE_BAR      1

/*Button (dependencies: lv_cont*/
#define LV_USE_BTN      1
#if LV_USE_BTN != 0
/*Enable button-state animations - draw a circle on click (dependencies: LV_USE_ANIMATION)*/
#  define LV_BTN_INK_EFFECT   1
#endif

/*Button matrix (dependencies: -)*/
#define LV_USE_BTNM     1

/*Calendar (dependencies: -)*/
#define LV_USE_CALENDAR 1

/*Canvas (dependencies: lv_img)*/
#define LV_USE_CANVAS   1

/*Check box (dependencies: lv_btn, lv_label)*/
#define LV_USE_CB       1

/*Chart (dependencies: -)*/
#define LV_USE_CHART    1
#if LV_USE_CHART
#  define LV_CHART_AXIS_TICK_LABEL_MAX_LEN    20
#endif

/*Container (dependencies: -*/
#define LV_USE_CONT     1

/*Drop down list (dependencies: lv_page, lv_label, lv_symbol_def.h)*/
#define LV_USE_DDLIST    1
#if LV_USE_DDLIST != 0
/*Open and close default animation time [ms] (0: no animation)*/
#  define LV_DDLIST_DEF_ANIM_TIME     200
#endif

/*Gauge (dependencies:lv_bar, lv_lmeter)*/
#define LV_USE_GAUGE    1

/*Image (dependencies: lv_label*/
#define LV_USE_IMG      1

/*Image Button (dependencies: lv_btn*/
#define LV_USE_IMGBTN   1
#if LV_USE_IMGBTN
/*1: The imgbtn requires left, mid and right parts and the width can be set freely*/
#  define LV_IMGBTN_TILED 0
#endif

/*Keyboard (dependencies: lv_btnm)*/
#define LV_USE_KB       1

/*Label (dependencies: -*/
#define LV_USE_LABEL    1
#if LV_USE_LABEL != 0
/*Hor, or ver. scroll speed [px/sec] in 'LV_LABEL_LONG_ROLL/ROLL_CIRC' mode*/
#  define LV_LABEL_DEF_SCROLL_SPEED       25
#  define LV_LABEL_WAIT_CHAR_COUNT        3 /* Waiting period at beginning/end of animation cycle */
#  define LV_LABEL_TEXT_SEL               1  /*Enable selecting text of the label */
#endif

/*LED (dependencies: -)*/
#define LV_USE_LED      1

/*Line (dependencies: -*/
#define LV_USE_LINE     1

/*List (dependencies: lv_page, lv_btn, lv_label, (lv_img optionally for icons ))*/
#define LV_USE_LIST     1
#if LV_USE_LIST != 0
/*Default animation time of focusing to a list element [ms] (0: no animation)  */
#  define LV_LIST_DEF_ANIM_TIME  100
#endif

/*Line meter (dependencies: *;)*/
#define LV_USE_LMETER   1

/*Message box (dependencies: lv_rect, lv_btnm, lv_label)*/
#define LV_USE_MBOX     1

/*Page (dependencies: lv_cont)*/
#define LV_USE_PAGE     1

/*Preload (dependencies: lv_arc, lv_anim)*/
#define LV_USE_PRELOAD      1
#if LV_USE_PRELOAD != 0
#  define LV_PRELOAD_DEF_ARC_LENGTH   60      /*[deg]*/
#  define LV_PRELOAD_DEF_SPIN_TIME    1000    /*[ms]*/
#  define LV_PRELOAD_DEF_ANIM         LV_PRELOAD_TYPE_SPINNING_ARC
#endif

/*Roller (dependencies: lv_ddlist)*/
#define LV_USE_ROLLER    1
#if LV_USE_ROLLER != 0
/*Focus animation time [ms] (0: no animation)*/
#  define LV_ROLLER_DEF_ANIM_TIME     200

/*Number of extra "pages" when the roller is infinite*/
#  define LV_ROLLER_INF_PAGES         7
#endif

/*Slider (dependencies: lv_bar)*/
#define LV_USE_SLIDER    1

/*Spinbox (dependencies: lv_ta)*/
#define LV_USE_SPINBOX       1

/*Switch (dependencies: lv_slider)*/
#define LV_USE_SW       1

/*Text area (dependencies: lv_label, lv_page)*/
#define LV_USE_TA       1
#if LV_USE_TA != 0
#  define LV_TA_CURSOR_BLINK_TIME 400     /*ms*/
#  define LV_TA_PWD_SHOW_TIME     1500    /*ms*/
#endif

/*Table (dependencies: lv_label)*/
#define LV_USE_TABLE    1
#if LV_USE_TABLE
#  define LV_TABLE_COL_MAX    12
#endif

/*Tab (dependencies: lv_page, lv_btnm)*/
#define LV_USE_TABVIEW      1
#  if LV_USE_TABVIEW != 0
/*Time of slide animation [ms] (0: no animation)*/
#  define LV_TABVIEW_DEF_ANIM_TIME    300
#endif

/*Tileview (dependencies: lv_page) */
#define LV_USE_TILEVIEW     1
#if LV_USE_TILEVIEW
/*Time of slide animation [ms] (0: no animation)*/
#  define LV_TILEVIEW_DEF_ANIM_TIME   300
#endif

/*Window (dependencies: lv_cont, lv_btn, lv_label, lv_img, lv_page)*/
#define LV_USE_WIN      1

/*==================
 * Non-user section
 *==================*/

#if defined(_MSC_VER) && !defined(_CRT_SECURE_NO_WARNINGS)    /* Disable warnings for Visual Studio*/
#  define _CRT_SECURE_NO_WARNINGS
#endif

/*--END OF LV_CONF_H--*/

/*Be sure every define has a default value*/
#include "lvgl/src/lv_conf_checker.h"

#endif /*LV_CONF_H*/
<|MERGE_RESOLUTION|>--- conflicted
+++ resolved
@@ -12,15 +12,9 @@
    Graphical settings
  *====================*/
 
-<<<<<<< HEAD
-/* Horizontal and vertical resolution of the library.*/
+/* Maximal horizontal and vertical resolution to support by the library.*/
 #define LV_HOR_RES_MAX          (1280)
 #define LV_VER_RES_MAX          (720)
-=======
-/* Maximal horizontal and vertical resolution to support by the library.*/
-#define LV_HOR_RES_MAX          (480)
-#define LV_VER_RES_MAX          (320)
->>>>>>> 68b09161
 
 /* Color depth:
  * - 1:  1 byte per pixel
